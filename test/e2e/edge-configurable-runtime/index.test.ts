--- conflicted
+++ resolved
@@ -14,14 +14,8 @@
   let next: NextInstance
   const page = new File(join(appDir, pagePath))
   const api = new File(join(appDir, apiPath))
-
-<<<<<<< HEAD
   if (isNextDev) {
-    describe('In dev mode', () => {
-=======
-  if ((global as any).isNextDev) {
     describe('In development mode', () => {
->>>>>>> 76b0a119
       beforeAll(async () => {
         next = await createNext({
           files: new FileRef(appDir),
