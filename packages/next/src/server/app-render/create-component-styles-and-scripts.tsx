--- conflicted
+++ resolved
@@ -33,22 +33,9 @@
 
   const styles = cssHrefs
     ? cssHrefs.map((href, index) => {
-<<<<<<< HEAD
-        // In dev, Safari and Firefox will cache the resource during HMR:
-        // - https://github.com/vercel/next.js/issues/5860
-        // - https://bugs.webkit.org/show_bug.cgi?id=187726
-        // Because of this, we add a `?v=` query to bypass the cache during
-        // development. We need to also make sure that the number is always
-        // increasing.
         const fullHref = `${ctx.assetPrefix}/_next/${encodeFile(
           href
         )}${getAssetQueryString(ctx, true)}`
-=======
-        const fullHref = `${ctx.assetPrefix}/_next/${href}${getAssetQueryString(
-          ctx,
-          true
-        )}`
->>>>>>> 89a5251d
 
         // `Precedence` is an opt-in signal for React to handle resource
         // loading and deduplication, etc. It's also used as the key to sort
